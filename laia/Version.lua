--- conflicted
+++ resolved
@@ -2,11 +2,7 @@
 
 local Version, Parent = torch.class('laia.Version', 'laia.ClassWithOptions')
 
-<<<<<<< HEAD
-Version.DATE = '$Date: 2017-06-16 16:15:43 $'
-=======
-Version.DATE = '$Date: 2017-09-14 12:19:03 $'
->>>>>>> 38eb6458
+Version.DATE = '$Date: 2017-11-09 09:29:00 $'
 
 function Version:registerOptions(parser)
   parser:flag(
