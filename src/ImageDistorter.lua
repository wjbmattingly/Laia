--- conflicted
+++ resolved
@@ -4,42 +4,6 @@
 
 local ImageDistorter = torch.class('ImageDistorter')
 
-<<<<<<< HEAD
-function ImageDistorter:__init(opts)
-  -- Scale parameters. Scaling is applied at the center of the image.
-  self.scale_prob = 0.5
-  self.scale_mean = 1.0
-  self.scale_stdv = 0.1
-
-  -- Horizontal shear parameters.
-  self.shear_prob = 0.5
-  self.shear_mean = 0.0
-  self.shear_stdv = 0.3
-
-  -- Rotate parameters. Rotation is applied at the center of the image.
-  -- The standard deviation depends on the size of the image, so that the
-  -- farest points from the center are not moved too much.
-  self.rotate_prob = 0.5
-  self.rotate_factor = 0.3
-
-  -- Translate parameters. Standard deviation is relative to the size of
-  -- each dimension.
-  self.translate_prob = 0.5
-  self.translate_mean = 0.0
-  self.translate_stdv = 0.01
-
-  -- Dilate parameters.
-  self.dilate_prob = 0.5
-  self.dilate_srate = 0.5
-  self.dilate_rrate = 1.0
-
-  -- Erode parameters.
-  self.erode_prob = 0.5
-  self.erode_srate = 0.5
-  self.erode_rrate = 1.0
-
-  self:parseCmdOptions(opts)
-=======
 function ImageDistorter:__init(...)
    local arg = {...}
    -- Scale parameters. Scaling is applied at the center of the image.
@@ -90,97 +54,78 @@
    if arg.erode_srate ~= nil then self.erode_srate = arg.erode_srate end
    self.erode_rrate = 0.8
    if arg.erode_rrate ~= nil then self.erode_rrate = arg.erode_rrate end
->>>>>>> 2ed837b0
 end
 
 function ImageDistorter:__sample_affine_matrixes(N, H, W)
-  local T = torch.zeros(N, 2, 3)
-  local R = (H > W and W / H) or H / W
-  -- Matrix used to center the transformation to (x, y) = (W / 2, H / 2)
-  local C, Cm = torch.eye(3), torch.eye(3)
-  C[{1, 3}] = W / 2    Cm[{1, 3}] = - W / 2
-  C[{2, 3}] = H / 2    Cm[{2, 3}] = - H / 2
+   local T = torch.zeros(N, 2, 3)
+   local R = (H > W and W / H) or H / W
+   -- Matrix used to center the transformation to (x, y) = (W / 2, H / 2)
+   local C, Cm = torch.eye(3), torch.eye(3)
+   C[{1, 3}] = W / 2    Cm[{1, 3}] = - W / 2
+   C[{2, 3}] = H / 2    Cm[{2, 3}] = - H / 2
 
-  local max_rotate_h = H * self.rotate_factor / math.sqrt(H * H + W * W)
-  local max_rotate_w = W * self.rotate_factor / math.sqrt(H * H + W * W) - 1.0
-  local rotate_stdv = math.pi
-  if math.abs(max_rotate_h) <= 1.0 and math.abs(max_rotate_w) <= 1.0 then
-    rotate_stdv = math.min(math.asin(max_rotate_w) + math.pi / 2.0,
-                           math.asin(max_rotate_h))
-  elseif math.abs(max_rotate_h) <= 1.0 then
-    rotate_stdv = math.asin(max_rotate_h)
-  elseif math.abs(max_rotate_w) <= 1.0 then
-    rotate_stdv = math.asin(max_rotate_w) + math.pi / 2.0
-  end
+   local max_rotate_h = H * self.rotate_factor / math.sqrt(H * H + W * W)
+   local max_rotate_w = W * self.rotate_factor / math.sqrt(H * H + W * W) - 1.0
+   local rotate_stdv = math.pi
+   if math.abs(max_rotate_h) <= 1.0 and math.abs(max_rotate_w) <= 1.0 then
+      rotate_stdv = math.min(math.asin(max_rotate_w) + math.pi / 2.0,
+			     math.asin(max_rotate_h))
+   elseif math.abs(max_rotate_h) <= 1.0 then
+      rotate_stdv = math.asin(max_rotate_h)
+   elseif math.abs(max_rotate_w) <= 1.0 then
+      rotate_stdv = math.asin(max_rotate_w) + math.pi / 2.0
+   end
 
-  for i=1,N do
-    local Ti = T[{i}]
-    Ti:eye(3)
-    -- Matrixes have to be multiplied in reverse order of the logical
-    -- operations: First translate, then rotate, then shear and finally scale
-    if torch.uniform() < self.translate_prob then
-      local D = torch.eye(3)
-      D[{1, 3}] =
-        torch.randn(1)[1] * self.translate_stdv * W + self.translate_mean
-      D[{2, 3}] =
-        torch.randn(1)[1] * self.translate_stdv * H + self.translate_mean
-      Ti:copy(torch.mm(Ti, D))
-    end
-    if torch.uniform() < self.rotate_prob then
-      local D = torch.eye(3)
-      local a = torch.randn(1)[1] * rotate_stdv
-      D[{1, 1}] =  math.cos(a)
-      D[{1, 2}] = -math.sin(a)
-      D[{2, 1}] =  math.sin(a)
-      D[{2, 2}] =  math.cos(a)
-      Ti:copy(torch.mm(torch.mm(torch.mm(Ti, C), D), Cm))
-    end
-    if torch.uniform() < self.shear_prob then
-      local a = torch.randn(1)[1] * self.shear_stdv + self.shear_mean
-      local D = torch.eye(3, 3)
-      D[{1, 2}] = a
-      Ti:copy(torch.mm(torch.mm(torch.mm(Ti, C), D), Cm))
-    end
-    if torch.uniform() < self.scale_prob then
-      local f = torch.randn(1)[1] * self.scale_stdv + self.scale_mean
-      local D = torch.eye(3)
-      D[{1, 1}] = f
-      D[{2, 2}] = f
-      Ti:copy(torch.mm(torch.mm(torch.mm(Ti, C), D), Cm))
-    end
-  end
-  return T:cuda()
+   for i=1,N do
+      local Ti = T[{i}]
+      Ti:eye(3)
+      -- Matrixes have to be multiplied in reverse order of the logical
+      -- operations: First translate, then rotate, then shear and finally scale
+      if torch.uniform() < self.translate_prob then
+	 local D = torch.eye(3)
+	 D[{1, 3}] =
+	    torch.randn(1)[1] * self.translate_stdv * W + self.translate_mean
+	 D[{2, 3}] =
+	    torch.randn(1)[1] * self.translate_stdv * H + self.translate_mean
+	 Ti:copy(torch.mm(Ti, D))
+      end
+      if torch.uniform() < self.rotate_prob then
+	 local D = torch.eye(3)
+	 local a = torch.randn(1)[1] * rotate_stdv
+	 D[{1, 1}] =  math.cos(a)
+	 D[{1, 2}] = -math.sin(a)
+	 D[{2, 1}] =  math.sin(a)
+	 D[{2, 2}] =  math.cos(a)
+	 Ti:copy(torch.mm(torch.mm(torch.mm(Ti, C), D), Cm))
+      end
+      if torch.uniform() < self.shear_prob then
+	 local a = torch.randn(1)[1] * self.shear_stdv + self.shear_mean
+	 local D = torch.eye(3, 3)
+	 D[{1, 2}] = a
+	 Ti:copy(torch.mm(torch.mm(torch.mm(Ti, C), D), Cm))
+      end
+      if torch.uniform() < self.scale_prob then
+	 local f = torch.randn(1)[1] * self.scale_stdv + self.scale_mean
+	 local D = torch.eye(3)
+	 D[{1, 1}] = f
+	 D[{2, 2}] = f
+	 Ti:copy(torch.mm(torch.mm(torch.mm(Ti, C), D), Cm))
+      end
+   end
+   return T:cuda()
 end
 
 function ImageDistorter:__sample_structuring_element(N, p, srate, rrate)
-  assert(p >= 0.0 and p <= 1.0,
-         'Dilate/Erode probability must be in the range [0, 1]!')
-  assert(srate > 0.0 and srate < 1.0,
-         'Size rate value must be in the range (0, 1)!')
-  assert(rrate > 0.0, 'Radius rate value must be greater than 0!')
-  -- Compute size of the structuring element. Only the following sizes are
-  -- valid, to simplify the implementation.
-  local Sv = {3, 5, 7, 9, 11, 13, 15}
-  local Sp = table.map(Sv, function(x)
+   assert(p >= 0.0 and p <= 1.0,
+	  'Dilate/Erode probability must be in the range [0, 1]!')
+   assert(srate > 0.0 and srate < 1.0,
+	  'Size rate value must be in the range (0, 1)!')
+   assert(rrate > 0.0, 'Radius rate value must be greater than 0!')
+   -- Compute size of the structuring element. Only the following sizes are
+   -- valid, to simplify the implementation.
+   local Sv = {3, 5, 7, 9, 11, 13, 15}
+   local Sp = table.map(Sv, function(x)
 			        return srate * torch.pow(1 - srate, x - 1)
-<<<<<<< HEAD
-                           end)
-  local Sz = table.reduce(Sp, operator.add, 0.0)
-  local Mh = Sv[table.weighted_choice(Sp, Sz)]        -- Kernel height
-  local Mw = Sv[table.weighted_choice(Sp, Sz)]        -- Kernel width
-  -- Compute radius likelihoods
-  local M = torch.ByteTensor(N, Mh, Mw):zero()
-  for n=1,N do
-    if math.random() < p then
-      for y=0,(Mh-1) do
-        for x=0,(Mw-1) do
-          local dy = y - math.floor(Mh / 2)
-          local dx = x - math.floor(Mw / 2)
-          local r  = math.sqrt(dx * dx + dy * dy)
-          M[{n, y + 1, x + 1}] =
-            (math.random() < math.exp(-rrate * r) and 1) or 0
-        end
-=======
                             end)
    local Sz = table.reduce(Sp, operator.add, 0.0)
    local Mh = Sv[table.weighted_choice(Sp, Sz)]        -- Kernel height
@@ -200,13 +145,9 @@
 	 end
       else
 	 M[{n, 1 + math.floor(Mh / 2), 1 + math.floor(Mw / 2)}] = 1
->>>>>>> 2ed837b0
       end
-    else
-      M[{n, 1 + math.floor(Mh / 2), 1 + math.floor(Mw / 2)}] = 1
-    end
-  end
-  return M:type('torch.CudaByteTensor')
+   end
+   return M:type('torch.CudaByteTensor')
 end
 
 function ImageDistorter:distort(x)
@@ -237,41 +178,4 @@
    end
 
    return y
-end
-
-function ImageDistorter.addCmdOptions(cmd)
-  cmd:option('-scale_prob', 0.5, 'Scaling is applied to this ratio of images')
-  cmd:option('-scale_mean', 1.0, 'Mean of the scaling factor')
-  cmd:option('-scale_stdv', 0.1, 'Standard deviation of the scaling factor')
-
-  cmd:option('-shear_prob', 0.5, 'Shearing is applied to this ratio of images')
-  cmd:option('-shear_mean', 0.0, 'Mean of the shearing angle')
-  cmd:option('-shear_stdv', 0.3, 'Standard deviation of the shearing angle')
-
-  cmd:option('-rotate_prob', 0.5, 'Rotation is applied to this ratio of images')
-  cmd:option('-rotate_factor', 0.3, 'Rotation factor (the higher, the more ' ..
-             'rotation is applied')
-
-  cmd:option('-translate_prob', 0.5, 'Translation is applied to this ratio ' ..
-             'of images')
-  cmd:option('-translate_mean', 0.0, 'Mean of the translation')
-  cmd:option('-translate_stdv', 0.01, 'Standard deviation of the translation')
-
-  cmd:option('-dilate_prob', 0.5, 'Dilation is applied to this ratio of images')
-  cmd:option('-dilate_srate', 0.5, 'Dilation size follows a geometric ' ..
-             'distribution with this rate')
-  cmd:option('-dilate_rrate', 1.0, 'Dilation radius follows a geometric ' ..
-             'distribution with this rate')
-
-  cmd:option('-erode_prob', 0.5, 'Erosion is applied to this ratio of images')
-  cmd:option('-erode_srate', 0.5, 'Erosion size follows a geometric ' ..
-             'distribution with this rate')
-  cmd:option('-erode_rrate', 1.0, 'Erosion radius follows a geometric ' ..
-             'distribution with this rate')
-end
-
-function ImageDistorter:parseCmdOptions(opts)
-  for k,v in pairs(opts) do
-    self[k] = v
-  end
 end