#!/usr/bin/env th

--[[
Main entry point for training
]]--

------------------------------------
-- Includes
------------------------------------

require 'torch'
require 'warp_ctc'
require 'optim'
require 'xlua'

-- TODO: Curriculum batcher does not work properly
-- require 'src.CurriculumBatcher'; local Batcher = CurriculumBatcher
-- TODO: The type of batcher could be selected as an arg when calling train.lua
require 'src.RandomBatcher'; local Batcher = RandomBatcher
require 'src.ImageDistorter'

require 'src.utilities'
local opts = require 'src.TrainOptions'

local term = require 'term'
local isatty = term.isatty(io.stdout)

local sig = require 'posix.signal'
local exit_request = false
function handle_signal()
  exit_request = true
end
sig.signal(sig.SIGUSR1,handle_signal)

------------------------------------
-- Initializations
------------------------------------

local opt = opts.parse(arg)
print('Training hyperparameters: ', opt)

-- RMSprop options
local rmsprop_opts = {
   learningRate = opt.learning_rate,
   alpha = opt.alpha,
}

torch.manualSeed(opt.seed)
if opt.gpu >= 0 then
  -- cuda related includes and settings
  require 'cutorch'
  require 'cunn'
  require 'cudnn'
  cutorch.manualSeed(opt.seed)
  cutorch.setDevice(opt.gpu + 1) -- +1 because lua is 1-indexed
end


local initial_checkpoint = torch.load(opt.model)
local model = nil
local epoch = 0
if torch.isTypeOf(initial_checkpoint, 'nn.Module') then
  -- Load a torch nn.Module object
  model = initial_checkpoint
else
  -- TODO: Load a checkpoint, so we can continue training.
  -- This currently won't work, since we are not reading the options,
  -- like learningRate, from the checkpoint file.
  model = initial_checkpoint.model
  epoch = initial_checkpoint.epoch or 0
end
assert(model ~= nil)
assert(epoch ~= nil)

-- TODO(jpuigcerver): Allow model on CPU, or not using cudnn
model:cuda()
cudnn.convert(model, cudnn)

-- get the parameters vector
local parameters, gradParameters = model:getParameters()
print('Number of parameters: ', gradParameters:nElement())

-- Perform forward (and optionally, backprop) pass. This is common
-- code used for both training and evaluation of the model.
local fb_pass = function(batch_img, batch_gt, do_backprop)
  do_backprop = do_backprop or false
  if do_backprop then
    model:training()
  else
    model:evaluate()
  end

  gradParameters:zero()      -- Reset parameter gradients to 0
  model:forward(batch_img)   -- Forward pass

  local output = model.output
  local sizes = {}
  local seq_len = output:size()[1] / opt.batch_size
  for i=1,opt.batch_size do table.insert(sizes, seq_len) end

  local grad_output = output:clone():zero()
  local loss = 0

  -- Compute loss function and gradients respect the output
  if opt.gpu >= 0 then
    loss = table.reduce(gpu_ctc(output, grad_output, batch_gt, sizes),
                        operator.add, 0)
  else
    output:float()
    grad_output:float()
    loss = table.reduce(cpu_ctc(output, grad_output, batch_gt, sizes),
                        operator.add, 0)
  end

  -- Perform framewise decoding to estimate CER
  local batch_decode = framewise_decode(opt.batch_size, output)
  local batch_num_edit_ops = 0
  local batch_ref_length = 0
  for i=1,opt.batch_size do
    local num_edit_ops, _ = levenshtein(batch_decode[i], batch_gt[i])
    batch_num_edit_ops = batch_num_edit_ops + num_edit_ops
    batch_ref_length = batch_ref_length + #batch_gt[i]
  end

  -- Make loss function (and output gradients) independent of batch size
  -- and sequence length.
  loss = loss / (opt.batch_size * seq_len)
  grad_output:div(opt.batch_size * seq_len)

  -- Compute gradients of the loss function w.r.t parameters
  if do_backprop then
    model:backward(batch_img, grad_output)
  end

  return loss, batch_num_edit_ops, batch_ref_length
end
-- END fb_pass

-- Determine the filename of the output model
local output_model_filename = opt.model
if opt.output_model ~= '' then
  output_model_filename = opt.output_model
end

local output_progress_file = nil
local progress_header = '# EPOCH   BEST?   TRAIN_LOSS   VALID_LOSS   TRAIN_CER   VALID_CER   TRAIN_TIME   VALID_TIME\n'
if opt.output_progress ~= '' then
  output_progress_file = io.open(opt.output_progress, 'w')
  output_progress_file:write(progress_header)
  output_progress_file:flush()
else
  io.stdout:write(progress_header)
  io.stdout:flush()
end

-- Read input channels from the model
opt.channels = initial_checkpoint.model_opt.input_channels
-- Compute width factor from model
if opt.width_factor then
  opt.width_factor = 1
  local maxpool = model:findModules('cudnn.SpatialMaxPooling')
  for n=1,#maxpool do
    opt.width_factor = opt.width_factor * maxpool[n].kW
  end
else
  opt.width_factor = 0
end
opt.gt_file = opt.training_gt
local dt = Batcher(opt.training, opt)
opt.gt_file = opt.validation_gt
local dv = Batcher(opt.validation, opt)

-- Check number of symbols and model output
assert(dt:numSymbols()+1 == model:get(#model):parameters()[2]:size()[1],
       string.format('Expected model output to have #symbols+1 dimensions! #symbols=%d vs. model=%d',
                     dt:numSymbols(),model:get(#model):parameters()[2]:size()[1]))

-- TODO(jpuigcerver): Pass options to the image distorter
-- TODO(jpuigcerver): Image distorter only works for GPU!
local distorter = ImageDistorter()

-- Keep track of the performance on the training data
local train_loss_epoch = 0.0
local train_cer_epoch = 0.0
local train_num_edit_ops = 0
local train_ref_length = 0
local train_num_samples = nil
if opt.num_samples_epoch < 1 then
  train_num_samples =
    opt.batch_size * math.ceil(dt:numSamples() / opt.batch_size)
else
  train_num_samples =
    opt.batch_size * math.ceil(opt.num_samples_epoch / opt.batch_size)
end
-- Keep track of the performance on the validation data
local valid_loss_epoch = 0.0
local valid_cer_epoch = 0.0
local valid_num_edit_ops = 0
local valid_ref_length = 0
local valid_num_samples =
  opt.batch_size * math.ceil(dv:numSamples() / opt.batch_size)

local best_criterion_value = nil
local best_criterion_epoch = nil
local last_signif_improv_epoch = nil
local current_criterion_value = {
  train_loss = function() return train_loss_epoch end,
  train_cer = function() return train_cer_epoch end,
  valid_loss = function() return valid_loss_epoch end,
  valid_cer = function() return valid_cer_epoch end
}
assert(current_criterion_value[opt.early_stop_criterion] ~= nil,
       string.format('Early stop criterion %q is not supported!',
                     opt.early_stop_criterion))

------------------------------------
-- Main loop
------------------------------------

while opt.max_epochs <= 0 or epoch < opt.max_epochs do
  -- Epoch starts at 0, when the model is created
  epoch = epoch + 1

  -- Apply learning rate decay
  if epoch > opt.learning_rate_decay_after then
    rmsprop_opts.learningRate =
      rmsprop_opts.learningRate * opt.learning_rate_decay
  end

  --------------------------------
  --    TRAINING EPOCH START    --
  --------------------------------
  local train_time_start = os.time()
  dt:epochReset()
  train_loss_epoch = 0
  train_num_edit_ops = 0
  train_ref_length = 0
  for batch=1,train_num_samples,opt.batch_size do
<<<<<<< HEAD
    if exit_request then break end
    local batch_img, batch_gt, batch_sizes = dt:next(opt.batch_size)
=======
    local batch_img, batch_gt, batch_sizes, batch_ids = dt:next(opt.batch_size)
>>>>>>> 71d07f7d
    if opt.gpu >= 0 then
      batch_img = batch_img:cuda()
    end
    batch_img = distorter:distort(batch_img)

    local train_batch = function(x)
      assert (x == parameters)
      --collectgarbage()

      -- Regular backpropagation pass
      local batch_loss, batch_num_edit_ops, batch_ref_length =
        fb_pass(batch_img, batch_gt, true)

      -- Adversarial training
      if opt.adversarial_weight > 0.0 then
        local dJx = model:get(1).gradInput  -- Gradient w.r.t. the inputs
        -- Distort images so that the loss increases the maximum but the
        -- pixel-wise differences do not exceed opt.adversarial_epsilon
        local adv_img = torch.add(batch_img, opt.adversarial_epsilon,
                                  torch.sign(dJx))

        local orig_gradParameters = torch.mul(gradParameters,
                                              1.0 - opt.adversarial_weight)
        -- Backprop pass to get the gradients respect the adv images
        local adv_loss, adv_edit_ops, adv_ref_len = fb_pass(adv_img, batch_gt,
                                                            true)
        -- dJ_final = (1 - w) * dJ_orig + w * dJ_adv
        gradParameters:add(orig_gradParameters,
                           opt.adversarial_weight, gradParameters)
      end

      -- L1 Normalization
      gradParameters:add(opt.weight_l1_decay, torch.sign(parameters))

      -- L2 Normalization
      gradParameters:add(opt.weight_l2_decay, parameters)

      -- Clip gradients
      if opt.grad_clip > 0 then
        gradParameters:clamp(-opt.grad_clip, opt.grad_clip)
      end

      -- Compute EPOCH (not batch) errors
      train_loss_epoch = train_loss_epoch + opt.batch_size * batch_loss
      train_num_edit_ops = train_num_edit_ops + batch_num_edit_ops
      train_ref_length = train_ref_length + batch_ref_length

      return batch_loss, gradParameters
    end
    -- RMSprop on the batch
    optim.rmsprop(train_batch, parameters, rmsprop_opts)
    -- Show progress bar only if running on a tty
    if isatty then
      xlua.progress(batch + opt.batch_size - 1, train_num_samples)
    end
  end
  train_loss_epoch = train_loss_epoch / train_num_samples
  train_cer_epoch = train_num_edit_ops / train_ref_length
  local train_time_end = os.time()
  ------------------------------
  --    TRAINING EPOCH END    --
  ------------------------------
  if exit_request then break end


  ----------------------------------
  --    VALIDATION EPOCH START    --
  ----------------------------------
  local valid_time_start = os.time()
  dt:epochReset()
  valid_loss_epoch = 0
  valid_num_edit_ops = 0
  valid_ref_length = 0
  for batch=1,valid_num_samples,opt.batch_size do
    local batch_img, batch_gt, batch_sizes = dv:next(opt.batch_size)
    if opt.gpu >= 0 then
      batch_img = batch_img:cuda()
    end
    -- Forward pass
    local batch_loss, batch_num_edit_ops, batch_ref_length =
      fb_pass(batch_img, batch_gt, false)
    -- Compute EPOCH (not batch) errors
    valid_loss_epoch = valid_loss_epoch + opt.batch_size * batch_loss
    valid_num_edit_ops = valid_num_edit_ops + batch_num_edit_ops
    valid_ref_length = valid_ref_length + batch_ref_length
    -- Show progress bar only if running on a tty
    if isatty then
      xlua.progress(batch + opt.batch_size - 1, valid_num_samples)
    end
  end
  valid_loss_epoch = valid_loss_epoch / valid_num_samples
  valid_cer_epoch = valid_num_edit_ops / valid_ref_length
  local valid_time_end = os.time()
  --------------------------------
  --    VALIDATION EPOCH END    --
  --------------------------------

  local best_model = false
  local curr_crit_value = current_criterion_value[opt.early_stop_criterion]()
  if best_criterion_value == nil or curr_crit_value < best_criterion_value then
    best_model = true
    if best_criterion_value == nil or
    ((best_criterion_value - curr_crit_value) / best_criterion_value) >= opt.min_relative_improv then
      last_signif_improv_epoch = epoch
    end
  end

  if best_model then
    best_criterion_value = curr_crit_value
    best_criterion_epoch = epoch
    local checkpoint = {}
    checkpoint.train_opt = opt       -- Original training options
    checkpoint.epoch     = epoch
    checkpoint.model     = model
    model:clearState()
    -- Only save t7 checkpoint if there is an improvement in CER
    torch.save(output_model_filename, checkpoint)
  end

  -- Print progress of the loss function, CER and running times
  local progress_line = string.format(
    '%-7d   %s   %10.6f   %10.6f   %9.2f   %9.2f   %10.2f   %10.2f\n',
    epoch, (best_model and '  *  ') or '     ',
    train_loss_epoch, valid_loss_epoch,
    train_cer_epoch * 100, valid_cer_epoch * 100,
    os.difftime(train_time_end, train_time_start) / 60.0,
    os.difftime(valid_time_end, valid_time_start) / 60.0)
  if output_progress_file ~= nil then
    output_progress_file:write(progress_line)
    output_progress_file:flush()
  else
    io.stdout:write(progress_line)
    io.stdout:flush()
  end

  -- Collect garbage every so often
  if epoch % 10 == 0 then collectgarbage() end
  if opt.max_no_improv_epochs > 0 and
  epoch - last_signif_improv_epoch >= opt.max_no_improv_epochs then break end
end

if output_progress_file ~= nil then output_progress_file:close() end<|MERGE_RESOLUTION|>--- conflicted
+++ resolved
@@ -236,12 +236,8 @@
   train_num_edit_ops = 0
   train_ref_length = 0
   for batch=1,train_num_samples,opt.batch_size do
-<<<<<<< HEAD
     if exit_request then break end
-    local batch_img, batch_gt, batch_sizes = dt:next(opt.batch_size)
-=======
     local batch_img, batch_gt, batch_sizes, batch_ids = dt:next(opt.batch_size)
->>>>>>> 71d07f7d
     if opt.gpu >= 0 then
       batch_img = batch_img:cuda()
     end
